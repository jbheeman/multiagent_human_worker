from __future__ import annotations # Keep this for good practice with Pydantic
import os
from smolagents import (
    ToolCallingAgent,
    OpenAIServerModel,
    tool,
    ActionStep, # Import the correct step type
)
from typing import List

# Import our structured data models and prompts
from .plan_models import Plan, PlanStep
from .prompts import PLANNER_SYSTEM_PROMPT

@tool
def create_plan(steps: List[PlanStep]) -> str:
    """
    Use this function to create and finalize the execution plan.
    
    Args:
        steps: The full, sequential list of steps for the plan.
    """
    return "Plan created successfully."



class PlanningAgent:
    """
    A self-contained agent that takes a user's goal and decomposes it into a structured,
    executable plan by calling a specific tool.
    """
    def __init__(self, model: OpenAIServerModel):
        """
        Initializes the PlanningAgent.

        Args:
            model: The language model to use for planning.
        """
        self._system_prompt = PLANNER_SYSTEM_PROMPT
            
        self._agent = ToolCallingAgent(
            tools=[create_plan],
            model=model,
            max_steps=1, # Force the agent to stop after its one required action.
            instructions=self._system_prompt,  # Pass system prompt as instructions
        )

    def run(self, user_goal: str) -> Plan:
        """
        Runs the agent to generate a plan for a given user goal.

        Args:
            user_goal: The high-level objective from the user.

        Returns:
            A Plan object containing the structured steps.
        """
        
        print(f"🤖 PlanningAgent: Devising a plan for goal: '{user_goal}'")
        
        initial_context = (
            f"{self._system_prompt}\n\n"
            f"--- CURRENT TASK ---\n"
            f"USER_GOAL: {user_goal}\n\n"
            f"Begin your work. You must call the `create_plan` function with the generated plan."
        )
        
        # We run the agent and ignore its direct return value.
        self._agent.run(initial_context)

        # We inspect the agent's memory to find the tool call.
        tool_calls = None
        # Iterate through the steps recorded in the agent's memory
        for step in self._agent.memory.steps:
            # Find the step that contains the tool call action
            if isinstance(step, ActionStep) and step.tool_calls:
                tool_calls = step.tool_calls
                break

        # This parsing logic will now succeed because we are using attribute access (dot notation).
        if not tool_calls or tool_calls[0].name != 'create_plan':
            raise ValueError("Planner failed to find a valid `create_plan` tool call in the agent's history.")

        # FINAL FIX: Access arguments using .arguments, which is the correct attribute name.
        plan_data = tool_calls[0].arguments
        
        plan = Plan(**plan_data)
        
        print(f"✅ PlanningAgent: Plan created successfully with {len(plan.steps)} steps.")
        return plan

    def refine(self, user_goal: str, prior_plan_summary: str, reviewed_plan: str) -> Plan:
        """
        Re-generate a plan that incorporates any edits/critique from an expert review.
        The model must call `create_plan` with a complete, consistent plan JSON.
        """
      
        prompt = (
            f"{self._system_prompt}\n\n"
            "You will refine a prior plan using edits/critique from an expert review. "
            "Return a *complete* plan via a single call to `create_plan`.\n\n"
            "--- USER GOAL ---\n"
            f"{user_goal}\n\n"
            "--- PRIOR PLAN SUMMARY ---\n"
            f"{prior_plan_summary}\n\n"
            "--- EDITS/CRITIQUE (must apply) ---\n"
            f"{reviewed_plan}\n\n"
            "Call `create_plan` with the full plan JSON."
        )

        
        self._agent.run(prompt)

        # Extract tool call as in your `run()`
        tool_calls = None
        for step in self._agent.memory.steps:
            if isinstance(step, ActionStep) and step.tool_calls:
                tool_calls = step.tool_calls
                break
        if not tool_calls or tool_calls[0].name != 'create_plan':
            raise ValueError("Refine: no `create_plan` call found.")

        plan_data = tool_calls[0].arguments
        return Plan(**plan_data)

<<<<<<< HEAD
   

=======
>>>>>>> be917325
# Example usage to test the planner independently
if __name__ == "__main__":
    model = OpenAIServerModel(
        model_id="gemma3",
        api_base="https://ellm.nrp-nautilus.io/v1",
        api_key=os.environ.get("NAUT_API_KEY", "your_default_api_key"),
    )

    planner = PlanningAgent(model=model)

    sample_goal = (
        "Find information on the newest trends in AI by visiting the website of NVIDIA, "
        "and write a file in the current directory called trends.txt that is a report of your findings."
    )

    try:
        generated_plan = planner.run(sample_goal)

        print("\n" + "="*50)
        print("GENERATED PLAN")
        print("="*50)
        for step in generated_plan.steps:
            print(f"Step {step.step_id}: {step.task}")
        print("="*50)

    except Exception as e:
        print(f"\nAn error occurred: {e}")
<|MERGE_RESOLUTION|>--- conflicted
+++ resolved
@@ -123,11 +123,42 @@
         plan_data = tool_calls[0].arguments
         return Plan(**plan_data)
 
-<<<<<<< HEAD
    
 
-=======
->>>>>>> be917325
+    def refine(self, user_goal: str, prior_plan_summary: str, reviewed_plan: str) -> Plan:
+        """
+        Re-generate a plan that incorporates any edits/critique from an expert review.
+        The model must call `create_plan` with a complete, consistent plan JSON.
+        """
+      
+        prompt = (
+            f"{self._system_prompt}\n\n"
+            "You will refine a prior plan using edits/critique from an expert review. "
+            "Return a *complete* plan via a single call to `create_plan`.\n\n"
+            "--- USER GOAL ---\n"
+            f"{user_goal}\n\n"
+            "--- PRIOR PLAN SUMMARY ---\n"
+            f"{prior_plan_summary}\n\n"
+            "--- EDITS/CRITIQUE (must apply) ---\n"
+            f"{reviewed_plan}\n\n"
+            "Call `create_plan` with the full plan JSON."
+        )
+
+        
+        self._agent.run(prompt)
+
+        # Extract tool call as in your `run()`
+        tool_calls = None
+        for step in self._agent.memory.steps:
+            if isinstance(step, ActionStep) and step.tool_calls:
+                tool_calls = step.tool_calls
+                break
+        if not tool_calls or tool_calls[0].name != 'create_plan':
+            raise ValueError("Refine: no `create_plan` call found.")
+
+        plan_data = tool_calls[0].arguments
+        return Plan(**plan_data)
+
 # Example usage to test the planner independently
 if __name__ == "__main__":
     model = OpenAIServerModel(
