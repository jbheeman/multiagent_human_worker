import os
import json
from pathlib import Path
<<<<<<< HEAD
from dotenv import load_dotenv
load_dotenv()
import json
=======
import sys
import tempfile
import shutil

>>>>>>> be917325
from smolagents import (
    ToolCallingAgent,
    OpenAIServerModel,
    WebSearchTool,
    WikipediaSearchTool,
)

import yaml


# Tools
from websurfer_agent.web_surfer_tool import WebSurferTool
from file_surfer_agent.file_surfer_tool import FileSurferTool
from file_surfer_agent import file_tools
from file_surfer_agent.markdown_file_browser import MarkdownFileBrowser
from coder_agent.coder_tool import CoderTool
from common_tools.llm_chat_tool import create_llm_chat_tool
<<<<<<< HEAD
from common_tools.sideinformation import get_side_info
from common_tools.sideinformation import load_side_info_from_metadata
=======
from common_tools.logger import Logger
from common_tools.sideinformation import get_side_info, load_side_info_from_metadata
>>>>>>> be917325

# Planner and state manager
from planning_agent.planning_agent import PlanningAgent
from planning_agent.plan_state_manager import PlanStateManager
from critique_agent.critique_agent import PostExecutionCritiqueAgent, PreExecutionCritiqueAgent

#Expert agent
from simulated_humans.simulated_human import ExpertAgent, ask_human_expert_for_help, set_expert_agent

#Expert agent
from simulated_humans.simulated_human import ExpertAgent, ask_human_expert_for_help, set_expert_agent

def run_orchestrator_task(user_goal, side_info=None):
    """
    Run the orchestrator task with a given user goal and optional side information.
    
    Args:
        user_goal (str): The user's goal/question to solve
        side_info (dict, optional): Side information to help with the task
    
    Returns:
        The final state of the execution
    """
    logger = Logger()
    logger.log_overview(f"--- 🚀 Initializing Orchestrator ---")
    logger.log_overview(f"Logs for this run will be saved in: {logger.run_dir}")
    logger.log_overview("Log file naming convention: step_<step_number>[b,c,...]_<agent_name>.log")
    logger.log_overview("Redundant logs will have a `_redundant` suffix.")

    # Create a workspace directory for this run inside the logs directory
    work_dir = os.path.abspath(os.path.join(logger.run_dir, "workspace"))
    os.makedirs(work_dir, exist_ok=True)
    workspace_source_dir = "workspace"
    if not os.path.exists(workspace_source_dir):
        os.makedirs(workspace_source_dir)
    if os.path.exists(workspace_source_dir):
        shutil.copytree(workspace_source_dir, work_dir, dirs_exist_ok=True)
    logger.log_overview(f"Working directory for this run: {work_dir}")

    orchestrator_prompt = yaml.safe_load(open("orchestrator_agent.yaml").read())
    coder_prompt_template = yaml.safe_load(open("coder_coworker.yaml").read())
    websurfer_prompt_template = yaml.safe_load(open("websurfer_coworker.yaml").read())
    file_surfer_prompt_template = yaml.safe_load(open("file_coworker.yaml").read())
    
    # Use full prompt templates for proper smolagents integration
    coder_prompt_templates = coder_prompt_template
    websurfer_prompt_templates = websurfer_prompt_template
    file_surfer_prompt_templates = file_surfer_prompt_template

    # print("Loaded prompt templates:")
    # print(f"Coder prompt templates: {coder_prompt_templates}")
    # print(f"Websurfer prompt templates: {websurfer_prompt_templates}")
    # print(f"File surfer prompt templates: {file_surfer_prompt_templates}")

    # 1. Web surfer needs Gemma because its the only multimodal model that supports web surfing
    WebSurferModel = OpenAIServerModel(
        model_id="gemma3",
        api_base="https://ellm.nrp-nautilus.io/v1",
        api_key=os.getenv("NAUT_API_KEY"),
    )
    
    WebSurferModel = OpenAIServerModel(
        model_id="gemma3",
        api_base="https://ellm.nrp-nautilus.io/v1",
        api_key=os.getenv("NAUT_API_KEY"),
    )

<<<<<<< HEAD
    # print(f"WebSurferModel: {WebSurferModel}")

    # qwen3 model for orchestrator and planner since its better at reasoning
    model = OpenAIServerModel(
        model_id="qwen3",
        api_base="https://ellm.nrp-nautilus.io/v1",
        api_key=os.getenv("NAUT_API_KEY"),
    )

    # can initialize human coworkers here with their own models
    human_websurfer_coworker = WebSurferTool(model=WebSurferModel, prompt_templates=websurfer_prompt_templates)
    human_file_coworker = FileSurferTool(model=model, prompt_templates=file_surfer_prompt_templates)
    human_coder_coworker = CoderTool(model=model, prompt_templates=coder_prompt_templates)

    # 2. Initialize the Planning Agent
    print("Initializing Planning Agent")
    planner = PlanningAgent(model=model)
    print("Planning Agent initialized")

    # 3. Initialize the Worker/Manager Agent with its tools
    print("Initializing Web Surfer Tool")
    web_surfer_tool = WebSurferTool(model=WebSurferModel)
    print("Web Surfer Tool initialized")

    print("Initializing File Surfer Tool")
=======
    # 2. Initialize Agents and Tools
    planner = PlanningAgent(model=model)
    post_execution_critique = PostExecutionCritiqueAgent(model=model)
    pre_execution_critique = PreExecutionCritiqueAgent(model=model)
    web_surfer_tool = WebSurferTool(model=WebSurferModel)
    file_tools.browser = MarkdownFileBrowser(base_path=work_dir, viewport_size=4096)
>>>>>>> be917325
    file_surfer_tool = FileSurferTool(
        model=model,
        base_path=work_dir,
        viewport_size=4096,
    )
    coder_tool = CoderTool(
        model=model,
        max_debug_rounds=3,
        use_local_executor=True,
        work_dir=Path(work_dir),
    )
    llm_tool = create_llm_chat_tool(model=model)
    
    side_info = load_side_info_from_metadata()
    expert_agent = ExpertAgent(name="Expert", model=model, side_info=side_info)
    set_expert_agent(expert_agent)

    # Use provided side_info or load from metadata
    if side_info is None:
        side_info = load_side_info_from_metadata()
    print(f"Side info: {side_info}")
    
    expert_agent = ExpertAgent(name="Expert", model=model, side_info=side_info)

    # Set the expert agent for the co-execution tool
    set_expert_agent(expert_agent)

    manager_agent = ToolCallingAgent(
<<<<<<< HEAD
        tools=[web_surfer_tool, file_surfer_tool, coder_tool, llm_tool, WebSearchTool(), WikipediaSearchTool(), ask_human_expert_for_help],
=======
        tools=[web_surfer_tool, file_surfer_tool, coder_tool, llm_tool, WebSearchTool(), ask_human_expert_for_help],
>>>>>>> be917325
        model=model,
        prompt_templates=orchestrator_prompt,
    )
    

    # --- Start of the Workflow ---
<<<<<<< HEAD
    print(f"\n🎯 User Goal: {user_goal}")
=======

    # 4. Get the user's high-level goal
    user_goal = (
        "Write a multi chapter fantasy tale about leaves on a tree. Save each chapter to the file chapter_name.txt"
    )
    logger.log_overview(f"\n🎯 User Goal: {user_goal}")
>>>>>>> be917325

    # 5. Generate the plan
    logger.log_overview("\n--- 📝 Generating Plan ---")
    log_file = logger.get_log_file("PlanningAgent")
    old_stdout = sys.stdout
    sys.stdout = log_file
    plan = planner.run(user_goal)
    sys.stdout = old_stdout
    log_file.close()
    logger.log_overview("✅ Plan Generated")
    logger.log_overview("\n--- Generated Plan ---")
    for i, step in enumerate(plan.steps):
        logger.log_overview(f"Step {i+1}: {step.task}")
    logger.log_overview("--------------------")

<<<<<<< HEAD
    simhuman_review = expert_agent.review_plan(user_goal, plan, side_info)
    
    # modify the plan based on the expert review, if there are edits, add them to the plan
    print(f"\n🔍 Expert Review: {simhuman_review}")

    replanner_agent = PlanningAgent(model=model)
    replan_plan = replanner_agent.refine(user_goal, plan, simhuman_review)

    print(f"\n🔍 Re-planned Plan: {replan_plan}")

    # 6. Initialize the Plan executor/state manager
    executor = PlanStateManager(user_goal, replan_plan)
=======
    # Expert review of the plan
    logger.log_overview("\n--- 🧑‍🏫 Expert Review of the Plan ---")
    log_file = logger.get_log_file("ExpertAgent")
    old_stdout = sys.stdout
    sys.stdout = log_file
    simhuman_review = expert_agent.review_plan(user_goal, plan.model_dump_json(indent=2), side_info)
    sys.stdout = old_stdout
    log_file.close()
    logger.log_overview(f"\n🔍 Expert Review: {simhuman_review}")
>>>>>>> be917325

    # Refine the plan based on the expert's review
    replanner_agent = PlanningAgent(model=model)
    replan_plan = replanner_agent.refine(user_goal, plan.model_dump_json(indent=2), simhuman_review)
    logger.log_overview(f"\n🔍 Re-planned Plan: {replan_plan}")


    logger.log_overview("\n--- 🏁 Starting Plan Execution ---")
    # Initialize the Plan State manager first
    state_manager = PlanStateManager(user_goal, replan_plan)

    # 7. Main execution loop, driven by the orchestrator
    next_step_suggestion = ""
    while not state_manager.is_finished():
        current_state = state_manager.get_current_state()
        current_step = current_state.plan.steps[current_state.current_step_index]
        step_number = current_state.current_step_index + 1
        
        # Pre-execution critique
        logger.log_overview(f"\n--- 🤔 Pre-execution critique for step {step_number} ---")
        log_file = logger.get_log_file("PreExecutionCritiqueAgent", step_number=step_number)
        old_stdout = sys.stdout
        sys.stdout = log_file
        pre_execution_critique_result = pre_execution_critique.run(
            overall_goal=user_goal,
            plan_state=current_state,
            current_step=current_step,
            next_step_suggestion=next_step_suggestion,
        )
        next_step_suggestion = "" # Reset after use
        sys.stdout = old_stdout
        log_file.close()
        logger.log_overview(f"🧠 Pre-Execution Critique Result:\n{json.dumps(pre_execution_critique_result.model_dump(), indent=2)}")

        if pre_execution_critique_result.decision == "skip":
            logger.log_overview(f"⏭️ Skipping Step {step_number}: {current_step.task}")
            state_manager.update_state("Step skipped by pre-execution critic.")
            continue

        if pre_execution_critique_result.decision == "revise":
            current_step.task = pre_execution_critique_result.revised_task
            logger.log_overview(f"🔄 Revising Step {step_number} to: {current_step.task}")
            if pre_execution_critique_result.revised_output_key:
                current_step.output_key = pre_execution_critique_result.revised_output_key
                logger.log_overview(f"🔄 Revising Step {step_number} output key to: {current_step.output_key}")

        current_task = current_step.task

        # Recreate llm_tool with updated plan state
        llm_tool = create_llm_chat_tool(model=model, plan_state=current_state)
        
        # Recreate manager_agent with updated tools
        manager_agent = ToolCallingAgent(
            tools=[web_surfer_tool, file_surfer_tool, coder_tool, llm_tool, WebSearchTool(), ask_human_expert_for_help],
            model=model,
        )

        logger.log_overview("\n" + "=" * 50)
        logger.log_overview(f"▶️ Executing Step {step_number}: {current_task}")
        logger.log_overview("=" * 50)

        # Provide overall goal and full results JSON for context
        prior_results = current_state.results or {}
        results_json = json.dumps(prior_results, indent=2)

        prompt = f"""
Your current, specific subtask is: "{current_task}"

This subtask is a part of the larger goal: "{user_goal}". You do not need to complete this larger goal, only the subtask.

Results so far, formatted as [prior_step_id]_[prior_result] (JSON):
{results_json}

--- File Writing Guidelines ---
- Do not use generic filenames like `results.txt` for intermediate files. Use descriptive names that reflect the content (e.g., `leaf_research_notes.txt`).
- Only write to a file when the task explicitly requires it.
- For intermediate results, it is often better to return the text directly instead of writing to a file.

Analyze the subtask and the available results, choose the best tools, execute it, and return the result of your action.
The result should be a clear, self-contained piece of information that can be added to the project state.

<<<<<<< HEAD
If you get stuck or need guidance on how to proceed with the current task, you can use the ask_human_expert_for_help tool to get assistance from a simulated human expert who has access to side information about this task.
=======
**IMPORTANT**: Your final answer should ONLY answer the subtask. The overall goal is only there to provide context.
>>>>>>> be917325
"""

        log_file = logger.get_log_file("ManagerAgent", step_number=step_number)
        old_stdout = sys.stdout
        sys.stdout = log_file
        result = manager_agent.run(prompt)
        sys.stdout = old_stdout
        log_file.close()

        result_str = str(result)

        logger.log_overview(f"📝 Result for Step {step_number}: {result_str}")
        
        # Critique the step result and optionally revise once
        logger.log_overview(f"\n--- 🤔 Post-execution critique for step {step_number} ---")
        original_browser = file_tools.browser
        file_tools.browser = MarkdownFileBrowser(base_path=logger.run_dir)
        try:
            log_file = logger.get_log_file("PostExecutionCritiqueAgent", step_number=step_number)
            old_stdout = sys.stdout
            sys.stdout = log_file
            next_step_task = state_manager.get_next_step_task()
            critique_result = post_execution_critique.run(
                overall_goal=user_goal,
                step_task=current_task or "",
                step_result=result_str,
                plan_state=state_manager.get_current_state(),
                next_step_task=next_step_task,
            )
            sys.stdout = old_stdout
            log_file.close()
        finally:
            file_tools.browser = original_browser

        logger.log_overview(f"🧠 Post-Execution Critique Result:\n{json.dumps(critique_result.model_dump(), indent=2)}")

        if critique_result.next_step_suggestion:
            next_step_suggestion = critique_result.next_step_suggestion

        if critique_result.decision == "revise" and critique_result.revised_prompt:
            logger.log_overview(f"🔄 Revising Step {step_number} based on critique")
            logger.mark_as_redundant("ManagerAgent", step_number=step_number)
            log_file = logger.get_log_file("ManagerAgent", step_number=step_number)
            old_stdout = sys.stdout
            sys.stdout = log_file
            revised = manager_agent.run(critique_result.revised_prompt)
            sys.stdout = old_stdout
            log_file.close()
            result_str = str(revised)
            logger.log_overview(f"📝 Revised Result for Step {step_number}: {result_str}")

        # Update the state with the final (possibly revised) result
        state_manager.update_state(result_str)
        result_key = f"{current_step.step_id}_{current_step.output_key}"
        logger.log_overview(f"✅ Result stored under key '{result_key}'")

    logger.log_overview("\n--- ✅ Plan Execution Finished ---")

    # 8. Display the final state
<<<<<<< HEAD
    final_state = executor.get_current_state()
    print("\nFinal Project State:")
    print(final_state.model_dump_json(indent=2))
    
    return final_state


def main():
    """
    The main orchestration logic for interactive use.
    """
    # Default task for interactive use
    # user_goal = """I'm researching species that became invasive after people who kept them as pets released them. There's a certain species of fish that was popularized as a pet by being the main character of the movie Finding Nemo. According to the USGS, where was this fish found as a nonnative species, before the year 2020? I need the answer formatted as the five-digit zip codes of the places the species was found, separated by commas if there is more than one place."""
    # user_goal = """If Eliud Kipchoge could maintain his record-making marathon pace indefinitely, how many thousand hours would it take him to run the distance between the Earth and the Moon its closest approach? Please use the minimum perigee value on the Wikipedia page for the Moon when carrying out your calculation."""
    user_goal = """In Unlambda, what exact charcter or text needs to be added to correct the following code to output \"For penguins\"? If what is needed is a character, answer with the name of the character. If there are different names for the character, use the shortest. The text location is not needed. Code:\n\n`r```````````.F.o.r. .p.e.n.g.u.i.n.si"""
    
    return run_orchestrator_task(user_goal)


if __name__ == "__main__":
    main()



# "Annotator Metadata": {"Steps": "1. Go to arxiv.org and navigate to the Advanced Search page.\n2. Enter \"AI regulation\" in the search box and select \"All fields\" from the dropdown.\n3. Enter 2022-06-01 and 2022-07-01 into the date inputs, select \"Submission date (original)\", and submit the search.\n4. Go through the search results to find the article that has a figure with three axes and labels on each end of the axes, titled \"Fairness in Agreement With European Values: An Interdisciplinary Perspective on AI Regulation\".\n5. Note the six words used as labels: deontological, egalitarian, localized, standardized, utilitarian, and consequential.\n6. Go back to arxiv.org\n7. Find \"Physics and Society\" and go to the page for the \"Physics and Society\" category.\n8. Note that the tag for this category is \"physics.soc-ph\".\n9. Go to the Advanced Search page.\n10. Enter \"physics.soc-ph\" in the search box and select \"All fields\" from the dropdown.\n11. Enter 2016-08-11 and 2016-08-12 into the date inputs, select \"Submission date (original)\", and submit the search.\n12. Search for instances of the six words in the results to find the paper titled \"Phase transition from egalitarian to hierarchical societies driven by competition between cognitive and social constraints\", indicating that \"egalitarian\" is the correct answer."
=======
    final_state = state_manager.get_current_state()
    logger.log_overview("\nFinal Project State:")
    logger.log_overview(final_state.model_dump_json(indent=2))


if __name__ == "__main__":
    main()
>>>>>>> be917325
<|MERGE_RESOLUTION|>--- conflicted
+++ resolved
@@ -1,16 +1,14 @@
 import os
 import json
 from pathlib import Path
-<<<<<<< HEAD
+import sys
+import tempfile
+import shutil
+
 from dotenv import load_dotenv
 load_dotenv()
 import json
-=======
-import sys
-import tempfile
-import shutil
-
->>>>>>> be917325
+
 from smolagents import (
     ToolCallingAgent,
     OpenAIServerModel,
@@ -28,13 +26,10 @@
 from file_surfer_agent.markdown_file_browser import MarkdownFileBrowser
 from coder_agent.coder_tool import CoderTool
 from common_tools.llm_chat_tool import create_llm_chat_tool
-<<<<<<< HEAD
 from common_tools.sideinformation import get_side_info
 from common_tools.sideinformation import load_side_info_from_metadata
-=======
 from common_tools.logger import Logger
 from common_tools.sideinformation import get_side_info, load_side_info_from_metadata
->>>>>>> be917325
 
 # Planner and state manager
 from planning_agent.planning_agent import PlanningAgent
@@ -95,14 +90,7 @@
         api_base="https://ellm.nrp-nautilus.io/v1",
         api_key=os.getenv("NAUT_API_KEY"),
     )
-    
-    WebSurferModel = OpenAIServerModel(
-        model_id="gemma3",
-        api_base="https://ellm.nrp-nautilus.io/v1",
-        api_key=os.getenv("NAUT_API_KEY"),
-    )
-
-<<<<<<< HEAD
+
     # print(f"WebSurferModel: {WebSurferModel}")
 
     # qwen3 model for orchestrator and planner since its better at reasoning
@@ -120,22 +108,10 @@
     # 2. Initialize the Planning Agent
     print("Initializing Planning Agent")
     planner = PlanningAgent(model=model)
-    print("Planning Agent initialized")
-
-    # 3. Initialize the Worker/Manager Agent with its tools
-    print("Initializing Web Surfer Tool")
-    web_surfer_tool = WebSurferTool(model=WebSurferModel)
-    print("Web Surfer Tool initialized")
-
-    print("Initializing File Surfer Tool")
-=======
-    # 2. Initialize Agents and Tools
-    planner = PlanningAgent(model=model)
     post_execution_critique = PostExecutionCritiqueAgent(model=model)
     pre_execution_critique = PreExecutionCritiqueAgent(model=model)
     web_surfer_tool = WebSurferTool(model=WebSurferModel)
     file_tools.browser = MarkdownFileBrowser(base_path=work_dir, viewport_size=4096)
->>>>>>> be917325
     file_surfer_tool = FileSurferTool(
         model=model,
         base_path=work_dir,
@@ -153,38 +129,20 @@
     expert_agent = ExpertAgent(name="Expert", model=model, side_info=side_info)
     set_expert_agent(expert_agent)
 
-    # Use provided side_info or load from metadata
-    if side_info is None:
-        side_info = load_side_info_from_metadata()
-    print(f"Side info: {side_info}")
-    
-    expert_agent = ExpertAgent(name="Expert", model=model, side_info=side_info)
-
-    # Set the expert agent for the co-execution tool
-    set_expert_agent(expert_agent)
-
     manager_agent = ToolCallingAgent(
-<<<<<<< HEAD
         tools=[web_surfer_tool, file_surfer_tool, coder_tool, llm_tool, WebSearchTool(), WikipediaSearchTool(), ask_human_expert_for_help],
-=======
-        tools=[web_surfer_tool, file_surfer_tool, coder_tool, llm_tool, WebSearchTool(), ask_human_expert_for_help],
->>>>>>> be917325
         model=model,
         prompt_templates=orchestrator_prompt,
     )
     
 
     # --- Start of the Workflow ---
-<<<<<<< HEAD
-    print(f"\n🎯 User Goal: {user_goal}")
-=======
 
     # 4. Get the user's high-level goal
     user_goal = (
         "Write a multi chapter fantasy tale about leaves on a tree. Save each chapter to the file chapter_name.txt"
     )
     logger.log_overview(f"\n🎯 User Goal: {user_goal}")
->>>>>>> be917325
 
     # 5. Generate the plan
     logger.log_overview("\n--- 📝 Generating Plan ---")
@@ -200,20 +158,6 @@
         logger.log_overview(f"Step {i+1}: {step.task}")
     logger.log_overview("--------------------")
 
-<<<<<<< HEAD
-    simhuman_review = expert_agent.review_plan(user_goal, plan, side_info)
-    
-    # modify the plan based on the expert review, if there are edits, add them to the plan
-    print(f"\n🔍 Expert Review: {simhuman_review}")
-
-    replanner_agent = PlanningAgent(model=model)
-    replan_plan = replanner_agent.refine(user_goal, plan, simhuman_review)
-
-    print(f"\n🔍 Re-planned Plan: {replan_plan}")
-
-    # 6. Initialize the Plan executor/state manager
-    executor = PlanStateManager(user_goal, replan_plan)
-=======
     # Expert review of the plan
     logger.log_overview("\n--- 🧑‍🏫 Expert Review of the Plan ---")
     log_file = logger.get_log_file("ExpertAgent")
@@ -223,7 +167,6 @@
     sys.stdout = old_stdout
     log_file.close()
     logger.log_overview(f"\n🔍 Expert Review: {simhuman_review}")
->>>>>>> be917325
 
     # Refine the plan based on the expert's review
     replanner_agent = PlanningAgent(model=model)
@@ -305,11 +248,7 @@
 Analyze the subtask and the available results, choose the best tools, execute it, and return the result of your action.
 The result should be a clear, self-contained piece of information that can be added to the project state.
 
-<<<<<<< HEAD
-If you get stuck or need guidance on how to proceed with the current task, you can use the ask_human_expert_for_help tool to get assistance from a simulated human expert who has access to side information about this task.
-=======
 **IMPORTANT**: Your final answer should ONLY answer the subtask. The overall goal is only there to provide context.
->>>>>>> be917325
 """
 
         log_file = logger.get_log_file("ManagerAgent", step_number=step_number)
@@ -369,38 +308,8 @@
     logger.log_overview("\n--- ✅ Plan Execution Finished ---")
 
     # 8. Display the final state
-<<<<<<< HEAD
-    final_state = executor.get_current_state()
-    print("\nFinal Project State:")
-    print(final_state.model_dump_json(indent=2))
-    
-    return final_state
-
-
-def main():
-    """
-    The main orchestration logic for interactive use.
-    """
-    # Default task for interactive use
-    # user_goal = """I'm researching species that became invasive after people who kept them as pets released them. There's a certain species of fish that was popularized as a pet by being the main character of the movie Finding Nemo. According to the USGS, where was this fish found as a nonnative species, before the year 2020? I need the answer formatted as the five-digit zip codes of the places the species was found, separated by commas if there is more than one place."""
-    # user_goal = """If Eliud Kipchoge could maintain his record-making marathon pace indefinitely, how many thousand hours would it take him to run the distance between the Earth and the Moon its closest approach? Please use the minimum perigee value on the Wikipedia page for the Moon when carrying out your calculation."""
-    user_goal = """In Unlambda, what exact charcter or text needs to be added to correct the following code to output \"For penguins\"? If what is needed is a character, answer with the name of the character. If there are different names for the character, use the shortest. The text location is not needed. Code:\n\n`r```````````.F.o.r. .p.e.n.g.u.i.n.si"""
-    
-    return run_orchestrator_task(user_goal)
-
-
-if __name__ == "__main__":
-    main()
-
-
-
-# "Annotator Metadata": {"Steps": "1. Go to arxiv.org and navigate to the Advanced Search page.\n2. Enter \"AI regulation\" in the search box and select \"All fields\" from the dropdown.\n3. Enter 2022-06-01 and 2022-07-01 into the date inputs, select \"Submission date (original)\", and submit the search.\n4. Go through the search results to find the article that has a figure with three axes and labels on each end of the axes, titled \"Fairness in Agreement With European Values: An Interdisciplinary Perspective on AI Regulation\".\n5. Note the six words used as labels: deontological, egalitarian, localized, standardized, utilitarian, and consequential.\n6. Go back to arxiv.org\n7. Find \"Physics and Society\" and go to the page for the \"Physics and Society\" category.\n8. Note that the tag for this category is \"physics.soc-ph\".\n9. Go to the Advanced Search page.\n10. Enter \"physics.soc-ph\" in the search box and select \"All fields\" from the dropdown.\n11. Enter 2016-08-11 and 2016-08-12 into the date inputs, select \"Submission date (original)\", and submit the search.\n12. Search for instances of the six words in the results to find the paper titled \"Phase transition from egalitarian to hierarchical societies driven by competition between cognitive and social constraints\", indicating that \"egalitarian\" is the correct answer."
-=======
     final_state = state_manager.get_current_state()
     logger.log_overview("\nFinal Project State:")
     logger.log_overview(final_state.model_dump_json(indent=2))
 
 
-if __name__ == "__main__":
-    main()
->>>>>>> be917325
